import platform
import sys
from pathlib import Path
<<<<<<< HEAD
from typing import TYPE_CHECKING, Any, Union

if TYPE_CHECKING:
    from pywr_editor.model import ParameterConfig, RecorderConfig


def tooltip_table(comp_obj: Union["ParameterConfig", "RecorderConfig"]):
=======


def humanise_label(key: str) -> str:
>>>>>>> fe503f54
    """
    Returns a human-readable version of a label. For example "minimum_version"
    is converted to "Minimum version".
    :param key: The label to convert.
    :return: The converted string.
    """
    key = str(key).replace("_", " ")
    key = "{}{}".format(key[0].upper(), key[1:])
    return key


<<<<<<< HEAD
def tooltip_table_row(
    key: str,
    value: Any,
    param_obj: Union["ParameterConfig", "RecorderConfig", None],
) -> str:
=======
def label_to_key(label: str) -> str:
>>>>>>> fe503f54
    """
    Converts a human-readable string to a key. For example "Minimum version"
    is converted to "minimum_version".
    :param label: The label to convert.
    :return: The key.
    """
<<<<<<< HEAD
    from pywr_editor.model import ParameterConfig, RecorderConfig

    row = ""
    if param_obj is not None:
        humanised_key = f"<i>{param_obj.humanise_attribute_name(key)}</i>"
    else:
        humanised_key = key

    if key == "type":
        row += (
            f"<tr><td colspan='2'><b>{param_obj.humanised_type}</b></td></tr>"
        )
    elif isinstance(value, list):
        if value:
            if all([isinstance(v, (float, int, str)) for v in value]):
                value = list(map(str, value))
                row += (
                    f"<tr><td>{humanised_key}:</td><td style='padding-left:10px'>"
                    + f"{', '.join(value)}</td></tr>"
                )
            else:
                row += f"<tr><td>{humanised_key}:</td><td>"
                row += "<table style='margin-left:10px'>"
                for vi, v in enumerate(value):
                    row += tooltip_table_row(f"#{vi + 1}", v, None)
                row += "</table></td>"

    elif isinstance(value, dict):
        row += f"<tr><td>{humanised_key}:</td><td style='padding-left:10px'>"
        row += "<table style='margin:0'>"
        for sub_key, sub_value in value.items():
            # assume the nested dict is by default a parameter
            if "recorder" in sub_key:
                obj = RecorderConfig(value)
            else:
                obj = ParameterConfig(value)
            row += tooltip_table_row(sub_key, sub_value, obj)
        row += "</table></td>"
    else:
        row += (
            f"<tr><td>{humanised_key}:</td><td style='padding-left:10px'>{value}"
            + "</td></tr>"
        )
    return row
=======
    return str(label).replace(" ", "_").lower().strip()
>>>>>>> fe503f54


def is_windows() -> bool:
    """
    Returns True if the editor is run on Windows.
    :return: True if the platform is Windows, False otherwise.
    """
    return platform.system() == "Windows"


def is_excel_installed() -> bool:
    """
    Returns True if Microsoft Excel is installed on Windows.
    This method is slow as it relies on the WIN32 API.
    :return: True if Excel is installed, False otherwise.
    """
    import win32com.client

    # noinspection PyBroadException
    try:
        excel = win32com.client.Dispatch("Excel.Application")
        _ = excel.version
        return True
    except Exception:
        return False


def is_app_frozen() -> bool:
    """
    Returns True if the app was frozen with PyInstaller.
    :return: Whether the app is frozen.
    """
    return getattr(sys, "frozen", False) and hasattr(sys, "_MEIPASS")


def get_app_path() -> Path:
    """
    Returns the path where the application is executed.
    :return: The Path instance of the application.
    """
    if is_app_frozen():
        # noinspection PyProtectedMember
        return Path(sys._MEIPASS)
    else:
        return Path(__file__).parent.parent.parent<|MERGE_RESOLUTION|>--- conflicted
+++ resolved
@@ -1,19 +1,9 @@
 import platform
 import sys
 from pathlib import Path
-<<<<<<< HEAD
-from typing import TYPE_CHECKING, Any, Union
-
-if TYPE_CHECKING:
-    from pywr_editor.model import ParameterConfig, RecorderConfig
-
-
-def tooltip_table(comp_obj: Union["ParameterConfig", "RecorderConfig"]):
-=======
 
 
 def humanise_label(key: str) -> str:
->>>>>>> fe503f54
     """
     Returns a human-readable version of a label. For example "minimum_version"
     is converted to "Minimum version".
@@ -25,69 +15,14 @@
     return key
 
 
-<<<<<<< HEAD
-def tooltip_table_row(
-    key: str,
-    value: Any,
-    param_obj: Union["ParameterConfig", "RecorderConfig", None],
-) -> str:
-=======
 def label_to_key(label: str) -> str:
->>>>>>> fe503f54
     """
     Converts a human-readable string to a key. For example "Minimum version"
     is converted to "minimum_version".
     :param label: The label to convert.
     :return: The key.
     """
-<<<<<<< HEAD
-    from pywr_editor.model import ParameterConfig, RecorderConfig
-
-    row = ""
-    if param_obj is not None:
-        humanised_key = f"<i>{param_obj.humanise_attribute_name(key)}</i>"
-    else:
-        humanised_key = key
-
-    if key == "type":
-        row += (
-            f"<tr><td colspan='2'><b>{param_obj.humanised_type}</b></td></tr>"
-        )
-    elif isinstance(value, list):
-        if value:
-            if all([isinstance(v, (float, int, str)) for v in value]):
-                value = list(map(str, value))
-                row += (
-                    f"<tr><td>{humanised_key}:</td><td style='padding-left:10px'>"
-                    + f"{', '.join(value)}</td></tr>"
-                )
-            else:
-                row += f"<tr><td>{humanised_key}:</td><td>"
-                row += "<table style='margin-left:10px'>"
-                for vi, v in enumerate(value):
-                    row += tooltip_table_row(f"#{vi + 1}", v, None)
-                row += "</table></td>"
-
-    elif isinstance(value, dict):
-        row += f"<tr><td>{humanised_key}:</td><td style='padding-left:10px'>"
-        row += "<table style='margin:0'>"
-        for sub_key, sub_value in value.items():
-            # assume the nested dict is by default a parameter
-            if "recorder" in sub_key:
-                obj = RecorderConfig(value)
-            else:
-                obj = ParameterConfig(value)
-            row += tooltip_table_row(sub_key, sub_value, obj)
-        row += "</table></td>"
-    else:
-        row += (
-            f"<tr><td>{humanised_key}:</td><td style='padding-left:10px'>{value}"
-            + "</td></tr>"
-        )
-    return row
-=======
     return str(label).replace(" ", "_").lower().strip()
->>>>>>> fe503f54
 
 
 def is_windows() -> bool:
