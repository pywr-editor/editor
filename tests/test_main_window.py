from functools import partial

import pytest
from PySide6.QtCore import QTimer
from PySide6.QtTest import QSignalSpy

from pywr_editor import MainWindow
from pywr_editor.toolbar.node_library.library_item import LibraryItem
from pywr_editor.toolbar.node_library.library_item_label import LibraryItemLabel
from pywr_editor.toolbar.node_library.schematic_items_library import (
    LibraryPanel,
)
from tests.utils import check_msg, resolve_model_path


class TestMainWindow:
    def test_file_not_found(self, qtbot):
        """
        Tests that the window shows a warning message if the JSON file does not exists.
        """
        with pytest.raises(SystemExit) as e:
            QTimer.singleShot(
                100,
                partial(
                    check_msg, "Cannot open the file 'non_existing_file.json'"
                ),
            )
            window = MainWindow("non_existing_file.json")
            window.close()
            assert e.type == SystemExit
            assert e.value.code == 1

    def test_load_model(self, qtbot):
        """
        Tests the MainWindow class when a new model loaded.
        """
        window = MainWindow(resolve_model_path("model_1.json"))
        assert window.empty_model is False
        window.close()

    def test_on_model_change(self, qtbot):
        """
        Tests the on_model_change Slot. The "Save" button is enabled when a new
        change is made; the user is prompted to save the model if there are
        unsaved changes.
        """
        window = MainWindow(resolve_model_path("model_1.json"))
<<<<<<< HEAD
        save_button = window.app_actions.get("save-model")
        # button gets disabled after a few ms
        qtbot.wait(600)
=======
        spy = QSignalSpy(window.model_config.changes_tracker.change_applied)
        save_button = window.actions.get("save-model")
>>>>>>> 3a497cc5
        assert save_button.isEnabled() is False

        # make a change, the save button is not enabled
        window.model_config.changes_tracker.add("New change")
        assert spy.count() == 1
        assert save_button.isEnabled() is True

        # with changes the prompt is shown
        QTimer.singleShot(
            600,
            partial(check_msg, "The model has been modified"),
        )
        window.close()

    def test_node_library(self, qtbot):
        """
        Check that the shape for the custom nodes are included in the
        node library.
        """
        window = MainWindow(resolve_model_path("model_1.json"))
        window.hide()

        # check that the imported node is in the panel
        panel: LibraryPanel = window.toolbar.findChild(LibraryPanel)
        found_imported = False
        found_generic_custom = False
        for item in panel.items():
            if isinstance(item, LibraryItemLabel):
                if item.text() == "LeakyPipe":
                    found_imported = True
                elif item.text() == LibraryItem.not_import_custom_node_name:
                    found_generic_custom = True
        assert found_imported is True
        assert found_generic_custom is True<|MERGE_RESOLUTION|>--- conflicted
+++ resolved
@@ -45,14 +45,8 @@
         unsaved changes.
         """
         window = MainWindow(resolve_model_path("model_1.json"))
-<<<<<<< HEAD
+        spy = QSignalSpy(window.model_config.changes_tracker.change_applied)
         save_button = window.app_actions.get("save-model")
-        # button gets disabled after a few ms
-        qtbot.wait(600)
-=======
-        spy = QSignalSpy(window.model_config.changes_tracker.change_applied)
-        save_button = window.actions.get("save-model")
->>>>>>> 3a497cc5
         assert save_button.isEnabled() is False
 
         # make a change, the save button is not enabled
