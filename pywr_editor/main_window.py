--- conflicted
+++ resolved
@@ -404,9 +404,7 @@
         delete_item_action.setShortcut(QKeySequence.StandardKey.Delete)
         # noinspection PyUnresolvedReferences
         delete_item_action.triggered.connect(
-            lambda: self.schematic.on_delete_item(
-                self.schematic.scene.selectedItems()
-            )
+            lambda: self.schematic.on_delete_item(self.schematic.scene.selectedItems())
         )
         self.schematic.addAction(delete_item_action)
         self.app_actions.registry["delete-schematic-item"] = delete_item_action
@@ -544,7 +542,6 @@
             )
         )
 
-<<<<<<< HEAD
     def register_model_run_actions(self) -> None:
         """
         Registers the action for the Run tab.
@@ -568,14 +565,6 @@
                 + "active model run",
                 is_disabled=True,
             )
-=======
-        # register shortcut to delete schematic items
-        delete_item_action = QAction("Delete schematic item")
-        delete_item_action.setShortcut(QKeySequence.StandardKey.Delete)
-        # noinspection PyUnresolvedReferences
-        delete_item_action.triggered.connect(
-            lambda: self.schematic.on_delete_item(self.schematic.scene.selectedItems())
->>>>>>> 86060503
         )
 
     def setup_toolbar(self) -> None:
