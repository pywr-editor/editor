from typing import TYPE_CHECKING

import PySide6
import qtawesome as qta
from PySide6.QtCore import QPoint, Qt, Slot
from PySide6.QtGui import QAction, QIcon
from PySide6.QtWidgets import (
    QAbstractItemView,
    QHeaderView,
    QStyle,
    QStyledItemDelegate,
    QTreeWidget,
    QTreeWidgetItem,
)

from pywr_editor.dialogs import ParametersDialog, RecordersDialog, TablesDialog
from pywr_editor.model import Constants, ModelConfig
from pywr_editor.style import Color, stylesheet_dict_to_str
from pywr_editor.utils import maybe_delete_component
from pywr_editor.widgets import ContextualMenu, ExtensionIcon

from ..dialogs.node.node_dialog import NodeDialog
from .expanded_item_states import ExpandedItemStates
from .tree_widget_node import TreeWidgetNode
from .tree_widget_parameter import TreeWidgetParameter, TreeWidgetParameterName
from .tree_widget_recorder import TreeWidgetRecorder, TreeWidgetRecorderName
from .tree_widget_table import TreeWidgetTable

if TYPE_CHECKING:
    from pywr_editor import MainWindow


class ComponentsTree(QTreeWidget):
    def __init__(self, model_config: ModelConfig, parent: "MainWindow"):
        """
        Initialises the component tree.
        :param model_config: The ModelConfig instance.
        :param parent: The parent window.
        """
        super().__init__(parent)
        self.parent = parent
        self.model_config = model_config
        self.json = model_config.json
        self.items: dict[str, QTreeWidgetItem] = {}
        self.expanded_state = ExpandedItemStates()
        self.init: bool = True
        # add the context menu
        self.setContextMenuPolicy(Qt.CustomContextMenu)
        # noinspection PyUnresolvedReferences
        self.customContextMenuRequested.connect(self.on_context_menu)
        # locate item on schematic on mouse click
        # noinspection PyUnresolvedReferences
        self.itemClicked.connect(self.on_item_click)
        # store the expanded state when an item is expanded via the arrows or by
        # double-clicking
        # noinspection PyUnresolvedReferences
        self.itemExpanded.connect(self.on_expanded_item)
        # noinspection PyUnresolvedReferences
        self.itemCollapsed.connect(self.on_collapse_item)

        # remove focus
        self.setFocusPolicy(Qt.NoFocus)
        # bold font on selected
        self.setItemDelegate(StyleDelegate(self))
        self.setHeaderLabels(("Component", "Value"))
        self.setColumnCount(2)

        self.header().resizeSection(0, 200)
        self.header().setSectionResizeMode(
            1, QHeaderView.ResizeMode.ResizeToContents
        )
        self.header().setStretchLastSection(False)
        self.setStyleSheet(self.stylesheet())

    def draw(self) -> None:
        """
        Draws the widget.
        :return: None
        """
        # enable sorting
        self.setSortingEnabled(True)
        self.sortByColumn(0, Qt.SortOrder.AscendingOrder)

        self._populate_model_info()
        self._populate_nodes()
        self._populate_parameters()
        self._populate_tables()
        self._populate_recorders()
        self._populate_scenarios()
        self.insertTopLevelItems(0, [group for group in self.items.values()])

        # do not let user sort columns
        self.setSortingEnabled(False)
        self.init = False

    def reload(self) -> None:
        """
        Reloads the tree with the saved expanded state.
        :return: None
        """
        self.clear()
        self.draw()

        self.collapseAll()
        # expand items by name whose state was stored. These are node's and
        # parameter's names that are unique
        for name in self.expanded_state.get_all():
            targets = self.findItems(
                name, Qt.MatchExactly | Qt.MatchRecursive, 0
            )
            for target in targets:
                if self.expanded_state.is_state_stored(target):
                    target.setExpanded(True)

    def _populate_nodes(self) -> None:
        """
        Populates the tree widget with the nodes.
        :return: None
        """
        # initialise the node list
        nodes = {
            **{
                node_name: []
                for node_name in self.model_config.pywr_node_data.names
            },
            **{Constants.CUSTOM_NODE_GROUP_NAME.value: []},
        }

        # group nodes by type
        model_nodes = self.model_config.nodes
        for node_dict in model_nodes.get_all():
            group = model_nodes.node(node_dict).humanised_type
            item = TreeWidgetNode(
                node_dict=node_dict,
                model_config=self.model_config,
            )
            self.expanded_state.store_state(item)

            nodes[group].append(item)

        # add groups
        parent_item = QTreeWidgetItem(self)
        parent_item.setText(0, "Nodes")

        for node_group, nodes_list in nodes.items():
            nodes_count = len(nodes_list)
            if nodes_count == 0:
                continue
            node_group_item = QTreeWidgetItem(parent_item)
            node_group_item.setText(0, f"{node_group} ({nodes_count})")
            node_group_item.addChildren(nodes_list)
            parent_item.addChild(node_group_item)
            self.expanded_state.store_state(node_group_item)

        if self.init:
            self.expanded_state.add(parent_item, True)
        else:  # always store the state
            self.expanded_state.store_state(parent_item)

        self.items["nodes"] = parent_item

    def _populate_parameters(self) -> None:
        """
        Populates the tree widget with the parameters.
        :return: None
        """
        # parameters
        if self.model_config.parameters is None:
            return

        parent_item = QTreeWidgetItem(self)
        parent_item.setText(0, "Parameters")

        for name, config in self.model_config.parameters.get_all().items():
            sub_item = TreeWidgetParameterName(name=name)
            sub_item.setText(0, name)
            param_config_item = TreeWidgetParameter(
                parameter_config=config,
                model_config=self.model_config,
                parent=sub_item,
            )
            self.expanded_state.store_state(sub_item)
            sub_item.addChildren(param_config_item.items)
            parent_item.addChild(sub_item)

        if self.init:
            self.expanded_state.add(parent_item, True)
        else:
            self.expanded_state.store_state(parent_item)
        self.items["parameters"] = parent_item

    def _populate_model_info(self) -> None:
        """
        Populates the tree widget with the model information.
        :return: None
        """
        if self.model_config.metadata is None:
            return

        model_items = QTreeWidgetItem(self)
        model_items.setText(0, "Model")

        # metadata
        for key, value in self.model_config.metadata.items():
            if (
                isinstance(value, str) and len(value) == 0
            ):  # do not print empty fields
                continue

            item = QTreeWidgetItem(model_items)
            item.setText(0, self.humanise_key(key))
            if key == "description":
                item.setText(1, str(value)[0:100])
            else:
                item.setText(1, str(value))
            item.setToolTip(1, str(value))

        # file information
        fields = ["file_name", "size", "created_on"]
        for field in fields:
            value = getattr(self.model_config.file, field)
            if value is None:
                continue

            item = QTreeWidgetItem(model_items)
            item.setText(0, self.humanise_key(field))
            item.setText(1, str(value))
            item.setToolTip(1, str(value))

        if self.init:
            self.expanded_state.add(model_items, True)
        else:
            self.expanded_state.store_state(model_items)
        self.items["model"] = model_items

    def _populate_tables(self) -> None:
        """
        Populates the tree widget with the tables.
        :return: None
        """
        if self.model_config.tables.get_all() is None:
            return

        tables = QTreeWidgetItem(self)
        tables.setText(0, "Tables")

        for (
            table_name,
            table_config,
        ) in self.model_config.tables.get_all().items():
            item = TreeWidgetTable(
                table_name=table_name,
                parent=tables,
                table_dict=table_config,
                model_config=self.model_config,
            )
            item.setText(0, table_name)
            ext = self.model_config.tables.get_table_extension(table_name)
            if ext:
                item.setToolTip(0, f"{table_name} ({ext} table)")
                item.setIcon(0, QIcon(ExtensionIcon(ext)))

        self.items["tables"] = tables

    def _populate_recorders(self) -> None:
        """
        Populates the tree widget with the recorders.
        :return: None
        """
        if self.model_config.recorders is None:
            return

        parent_item = QTreeWidgetItem(self)
        parent_item.setText(0, "Recorders")
        self.items["recorders"] = parent_item

        if not self.model_config.recorders.get_all():
            return

        # get config for all recorders
        for name, config in self.model_config.recorders.get_all().items():
            sub_item = TreeWidgetRecorderName(name=name)
            sub_item.setText(0, name)
            recorder_config_item = TreeWidgetRecorder(
                recorder_config=config,
                model_config=self.model_config,
                parent=sub_item,
            )
            sub_item.addChildren(recorder_config_item.items)
            parent_item.addChild(sub_item)

    def _populate_scenarios(self) -> None:
        """
        Populates the tree widget with the scenarios.
        :return: None
        """
        if not self.model_config.scenarios:
            return

        parent_item = QTreeWidgetItem(self)
        parent_item.setText(0, "Scenarios")

        scenarios = self.model_config.scenarios
        for name in scenarios.names:
            item = QTreeWidgetItem(parent_item)
            item.setText(0, name)
            size = scenarios.get_size_from_name(name)
            if size == 1:
                text = "ensemble"
            else:
                text = "ensembles"
            item.setText(1, f"{scenarios.get_size_from_name(name)} {text}")

        if self.init:
            self.expanded_state.add(parent_item, True)
        else:
            self.expanded_state.store_state(parent_item)

        self.items["scenarios"] = parent_item

    @Slot(QTreeWidgetItem)
    def on_expanded_item(self, item: PySide6.QtWidgets.QTreeWidgetItem) -> None:
        """
        Saves the expanded state for items when user expands an item (by
        double-clicking on it or using the arrow)
        :param item: The expanded item.
        :return: None
        """
        if self.expanded_state.is_state_stored(item):
            self.expanded_state.add(item, False)

    @Slot(QTreeWidgetItem)
    def on_collapse_item(self, item: PySide6.QtWidgets.QTreeWidgetItem) -> None:
        """
        Removes the expanded state for items when user expands an item
        (by double-clicking on it or using the arrow)
        :param item: The collapsed item.
        :return: None
        """
        if self.expanded_state.is_state_stored(item):
            self.expanded_state.remove(item, False)

    @Slot(QTreeWidgetItem)
    def on_item_click(self, clicked_item: QTreeWidgetItem) -> None:
        """
        Slots triggered when an item is clicked.
        :param clicked_item: The item being clicked.
        :return:
        """
        schematic = self.parent.schematic
        schematic.de_select_all_items()

        # center node on the schematic
        if (
            isinstance(clicked_item, TreeWidgetNode)
            and hasattr(clicked_item, "name")
            and clicked_item.name in schematic.node_items
        ):
            item = schematic.node_items[clicked_item.name]
            item.setSelected(True)
            schematic.center_view_on(item.scenePos())

    @Slot(QAction)
    def on_locate_in_tree(self, node_name: str) -> None:
        """
        Locates the node in tree using its name.
        :param node_name: The node name to locate.
        :return: None
        """
        targets = self.findItems(
            node_name, Qt.MatchExactly | Qt.MatchRecursive, 0
        )
        for t in targets:
            if isinstance(t, TreeWidgetNode):
                # select, expand and scroll to the target node
                t.setSelected(True)
                t.setExpanded(True)
                self.scrollToItem(
                    t, QAbstractItemView.ScrollHint.PositionAtCenter
                )

    @Slot(QPoint)
    def on_context_menu(self, pos: QPoint) -> None:
        """
        Opens the context menu.
        :param pos: The position.
        :return: None
        """
        # disable menu if model is running
        if self.parent.is_model_running:
            return

        item = self.itemAt(pos)
<<<<<<< HEAD

        if isinstance(item, TreeWidgetNode):
            node_name = item.name
            context_menu = ContextualMenu()
            context_menu.set_title(node_name)
            # Edit node
            edit_action = context_menu.addAction("Edit")
            # noinspection PyUnresolvedReferences
            edit_action.triggered.connect(
                lambda *args, name=node_name: self.on_edit_node(name)
            )

            # Delete node
            edit_action = context_menu.addAction("Delete")
            # noinspection PyUnresolvedReferences
            edit_action.triggered.connect(
                lambda *args, name=node_name: self.on_delete_node(name)
            )

            context_menu.exec(self.mapToGlobal(pos))
=======
        icon_color = Color("gray", 500).qcolor
        edit_icon = qta.icon("msc.edit", color=icon_color)
        delete_icon = qta.icon("msc.trash", color=icon_color)

>>>>>>> ca13d848
        if isinstance(item, TreeWidgetTable):
            table_name = item.name
            context_menu = ContextualMenu()
            context_menu.set_title(table_name)

            # Edit table
            edit_action = context_menu.addAction(edit_icon, "Edit")
            # noinspection PyUnresolvedReferences
            edit_action.triggered.connect(
                lambda *args, name=table_name: self.on_edit_table(name)
            )

            # Delete table
            edit_action = context_menu.addAction(delete_icon, "Delete...")
            # noinspection PyUnresolvedReferences
            edit_action.triggered.connect(
                lambda *args, name=table_name: self.on_delete_table(name)
            )

            context_menu.exec(self.mapToGlobal(pos))
        elif isinstance(item, TreeWidgetParameterName):
            parameter_name = item.name
            context_menu = ContextualMenu()
            context_menu.set_title(parameter_name)

            # Edit parameter
            edit_action = context_menu.addAction(edit_icon, "Edit")
            # noinspection PyUnresolvedReferences
            edit_action.triggered.connect(
                lambda *args, name=parameter_name: self.on_edit_parameter(
                    parameter_name
                )
            )

            # Delete parameter
            edit_action = context_menu.addAction(delete_icon, "Delete...")
            # noinspection PyUnresolvedReferences
            edit_action.triggered.connect(
                lambda *args, name=parameter_name: self.on_delete_parameter(
                    parameter_name
                )
            )
            context_menu.exec(self.mapToGlobal(pos))
        elif isinstance(item, TreeWidgetRecorderName):
            recoder_name = item.name
            context_menu = ContextualMenu()
            context_menu.set_title(recoder_name)

            # Edit recorder
            edit_action = context_menu.addAction(edit_icon, "Edit")
            # noinspection PyUnresolvedReferences
            edit_action.triggered.connect(
                lambda *args, name=recoder_name: self.on_edit_recorder(
                    recoder_name
                )
            )

            # Delete recorder
            edit_action = context_menu.addAction(delete_icon, "Delete...")
            # noinspection PyUnresolvedReferences
            edit_action.triggered.connect(
                lambda *args, name=recoder_name: self.on_delete_recorder(
                    recoder_name
                )
            )

            context_menu.exec(self.mapToGlobal(pos))

    @Slot(str)
    def on_edit_node(self, node_name: str) -> None:
        """
        Opens the dialog to edit the selected node.
        :param node_name: The node name to edit.
        :return: None
        """
        dialog = NodeDialog(
            node_name=node_name,
            model_config=self.model_config,
            parent=self.parent,
        )
        dialog.show()

    @Slot(str)
    def on_delete_node(self, node_name: str) -> None:
        """
        Deletes the selected node.
        :param node_name: The node name to edit.
        :return: None
        """
        self.parent.schematic.on_delete_nodes(
            [self.parent.schematic.schematic_items[node_name]]
        )

    @Slot(str)
    def on_edit_table(self, table_name: str) -> None:
        """
        Opens the dialog to edit the selected table.
        :param table_name: The table name to edit.
        :return: None
        """
        dialog = TablesDialog(
            model_config=self.model_config,
            selected_table_name=table_name,
            parent=self.parent,
        )
        dialog.show()

    @Slot()
    def on_delete_table(self, table_name: str) -> None:
        """
        Deletes the selected table.
        :param table_name: The table name to delete.
        :return: None
        """
        # check if table is being used and warn before deleting
        total_components = self.model_config.tables.is_used(table_name)

        # ask before deleting
        if maybe_delete_component(table_name, total_components, self):
            # delete the table from the model configuration
            self.model_config.tables.delete(table_name)
            # update tree and status bar
            self.reload()
            self.parent.statusBar().showMessage(f'Deleted table "{table_name}"')

    @Slot(str)
    def on_edit_parameter(self, parameter_name: str) -> None:
        """
        Opens the dialog to edit the selected parameter.
        :param parameter_name: The parameter name to edit.
        :return: None
        """
        dialog = ParametersDialog(
            model_config=self.model_config,
            selected_parameter_name=parameter_name,
            parent=self.parent,
        )
        dialog.show()

    @Slot()
    def on_delete_parameter(self, parameter_name: str) -> None:
        """
        Deletes the selected parameter.
        :param parameter_name: The parameter name to delete.
        :return: None
        """
        # check if parameter is being used and warn before deleting
        total_components = self.model_config.parameters.is_used(parameter_name)

        # ask before deleting
        if maybe_delete_component(parameter_name, total_components, self):
            # delete the parameter from the model configuration
            self.model_config.parameters.delete(parameter_name)
            # update tree and status bar
            self.reload()
            self.parent.statusBar().showMessage(
                f'Deleted parameter "{parameter_name}"'
            )

    @Slot(str)
    def on_edit_recorder(self, recorder_name: str) -> None:
        """
        Opens the dialog to edit the selected recorder.
        :param recorder_name: The recorder name to edit.
        :return: None
        """
        dialog = RecordersDialog(
            model_config=self.model_config,
            selected_recorder_name=recorder_name,
            parent=self.parent,
        )
        dialog.show()

    @Slot()
    def on_delete_recorder(self, recorder_name: str) -> None:
        """
        Deletes the selected parameter.
        :param recorder_name: The recorder name to delete.
        :return: None
        """
        # check if parameter is being used and warn before deleting
        total_components = self.model_config.parameters.is_used(recorder_name)

        # ask before deleting
        if maybe_delete_component(recorder_name, total_components, self):
            # delete the parameter from the model configuration
            self.model_config.parameters.delete(recorder_name)
            # update tree and status bar
            self.reload()
            self.parent.statusBar().showMessage(
                f'Deleted recorder "{recorder_name}"'
            )

    @staticmethod
    def humanise_key(key: str) -> str:
        """
        Returns a human-readable version of a tree key. For example "minimum_version"
        is converted to "Minimum version".
        :param key: The kye to convert.
        :return: The converted string.
        """
        key = str(key).replace("_", " ")
        key = "{}{}".format(key[0].upper(), key[1:])
        return key

    @staticmethod
    def stylesheet(as_dict: bool = False) -> str | dict:
        """
        Returns the stylesheet.
        :param as_dict: Whether to return the stylesheet as dictionary. Default to
        False.
        :return: The stylesheet as string.
        """
        style = {
            "QTreeWidget": {"border": "none"},
            "QTreeWidget::item": {"color": Color("gray", 900).hex},
            "QTreeWidget::item:hover, QTreeWidget::item:selected": {
                "background": "transparent",
            },
            "QTreeWidget::item:selected": {"border": "none"},
            "QTreeWidget::branch:has-siblings:!adjoins-item": {
                "border-image": "url(:components-tree/branch-vline) 0"
            },
            "QTreeWidget::branch:has-siblings:adjoins-item ": {
                "border-image: url(:components-tree/branch-more) 0"
            },
            "QTreeWidget::branch:!has-children:!has-siblings:adjoins-item": {
                "border-image: url(:components-tree/branch-end) 0"
            },
        }
        if not as_dict:
            return stylesheet_dict_to_str(style)
        return style


class StyleDelegate(QStyledItemDelegate):
    # noinspection PyUnresolvedReferences
    def paint(
        self,
        painter: PySide6.QtGui.QPainter,
        option: PySide6.QtWidgets.QStyleOptionViewItem,
        index: PySide6.QtCore.QModelIndex
        | PySide6.QtCore.QPersistentModelIndex,
    ) -> None:
        """
        Paints the tree item.
        :param painter: The painter instance.
        :param option: The option.
        :param index: The item index.
        :return: None
        """
        super().initStyleOption(option, index)

        # preserve background on item if set
        if (
            option.state & QStyle.State_Selected
            or option.state & QStyle.State_MouseOver
        ):
            if index.data(Qt.ItemDataRole.BackgroundRole) is not None:
                painter.fillRect(
                    option.rect, index.data(Qt.ItemDataRole.BackgroundRole)
                )

        # make fond bold when an item is selected
        if option.state & QStyle.State_Selected:
            option.font.setBold(True)

        super().paint(painter, option, index)<|MERGE_RESOLUTION|>--- conflicted
+++ resolved
@@ -391,33 +391,28 @@
             return
 
         item = self.itemAt(pos)
-<<<<<<< HEAD
+        icon_color = Color("gray", 500).qcolor
+        edit_icon = qta.icon("msc.edit", color=icon_color)
+        delete_icon = qta.icon("msc.trash", color=icon_color)
 
         if isinstance(item, TreeWidgetNode):
             node_name = item.name
             context_menu = ContextualMenu()
             context_menu.set_title(node_name)
             # Edit node
-            edit_action = context_menu.addAction("Edit")
+            edit_action = context_menu.addAction(edit_icon, "Edit")
             # noinspection PyUnresolvedReferences
             edit_action.triggered.connect(
                 lambda *args, name=node_name: self.on_edit_node(name)
             )
 
             # Delete node
-            edit_action = context_menu.addAction("Delete")
+            edit_action = context_menu.addAction(delete_icon, "Delete")
             # noinspection PyUnresolvedReferences
             edit_action.triggered.connect(
                 lambda *args, name=node_name: self.on_delete_node(name)
             )
-
             context_menu.exec(self.mapToGlobal(pos))
-=======
-        icon_color = Color("gray", 500).qcolor
-        edit_icon = qta.icon("msc.edit", color=icon_color)
-        delete_icon = qta.icon("msc.trash", color=icon_color)
-
->>>>>>> ca13d848
         if isinstance(item, TreeWidgetTable):
             table_name = item.name
             context_menu = ContextualMenu()
